--- conflicted
+++ resolved
@@ -60,11 +60,7 @@
 
 # Die if the XML file doesn't exist.
 unless(-e $atlasXMLfile) {
-<<<<<<< HEAD
-	die "[ERROR] Could not find file $atlasXMLfile";
-=======
 	$logger->logdie( "[QC] Could not file $atlasXMLfile" );
->>>>>>> 93ffbdda
 }
 
 $logger->info( "[QC] Reading XML config from \"$atlasXMLfile\"..." );
