#!/usr/bin/env perl
#

use strict;
use warnings;
use 5.10.0;

use Atlas::AtlasConfig::Reader qw( parseAtlasConfig );
use Atlas::Common qw( 
    create_atlas_site_config
    check_privacy_in_ae
);
use File::Spec;
use Log::Log4perl;
use IPC::Cmd qw( can_run );
use Config::YAML;

$| = 1;

my $logger_config = q(
	log4perl.rootlogger						= INFO, SCREEN
	log4perl.appender.SCREEN				= Log::Log4perl::Appender::Screen
	log4perl.appender.SCREEN.stderr			= 0
	log4j.PatternLayout.cspec.Q				= sub { return "[QC]" }
	log4perl.appender.SCREEN.layout			= Log::Log4perl::Layout::PatternLayout
	log4perl.appender.SCREEN.layout.ConversionPattern = %-5p - %Q %m%n
);

# Initialise logger.
Log::Log4perl::init( \$logger_config );
my $logger = Log::Log4perl::get_logger;

my ( $expAcc, $atlasProcessingDir ) = @ARGV;

my $usage = "Usage:
	rnaseqQC.pl <experiment accession>
";

unless( $expAcc ) { die $usage; }

unless( $expAcc =~ /^E-\w{4}-\d+$/ ) { die $usage; }

my $atlasProdDir = $ENV{ "ATLAS_PROD" };
unless( $atlasProdDir ) {
	$logger->logdie( "ATLAS_PROD environment variable is not defined, cannot continue." );
}

my $atlasSiteConfig = create_atlas_site_config;

# First, check if the experiment is private. If it is, we cannot do QC on it,
# as no information is available from the RNA-seq API.
my $privacy = check_privacy_in_ae( $expAcc );

if( $privacy eq "private" ) {

    $logger->info(
        $expAcc,
        " is currently private in ArrayExpress. Cannot retrieve info from RNA-seq API to check QC results."
    );
    
    _write_api_results_to_file( $expAcc );
    
    exit;
}

# Path to file listing non-standard experiments. This file contains a list of
# experiments for which there is no QC information stored in the database, and
# hence for which the QC process will not work.
my $nonStandardExpsFile = File::Spec->catfile(
    $atlasProdDir,
    $atlasSiteConfig->get_non_standard_experiments_file
);

unless( -f $nonStandardExpsFile ) {
    $logger->logdie( 
        "Cannot find file $nonStandardExpsFile"
    );
}

# Check that the accession is not in the list of experiments with no QC info.
my $nonStandardExps = Config::YAML->new(
    config => $nonStandardExpsFile
);

if( grep $_ eq $expAcc, @{ $nonStandardExps->get_no_qc_info } ) {
    
    $logger->warn( "$expAcc is on the list of experiments with no QC information. Skipping QC checks." );

    exit;
}


# Path to script for checking RNA-seq QC results.
my $islResultsScript = File::Spec->catfile( 
	$atlasProdDir,
	$atlasSiteConfig->get_isl_results_script
);

# Check this user can run the QC results script.
unless( can_run( $islResultsScript ) ) {
	$logger->logdie(
		"Cannot run script to get RNA-seq QC results: $islResultsScript"
	);
}

my $atlasXMLfile = "$expAcc-configuration.xml";

unless( -r $atlasXMLfile ) {
	$logger->logdie( "Could not read file $atlasXMLfile" );
}

# Parse experiment config.
$logger->info( "Reading experiment config from $atlasXMLfile ..." );
my $experimentConfig = parseAtlasConfig( $atlasXMLfile );
$logger->info( "Successfully read experiment config." );

# Make sure this is an RNA-seq experiment.
unless( $experimentConfig->get_atlas_experiment_type =~ /rnaseq/ ) {
	$logger->logdie( 
		"$expAcc does not look like an RNA-seq experiment: experiment type is ",
		$experimentConfig->get_atlas_experiment_type
	);
}

# Get a hash of the run accessions from the experiment config; we don't care
# about QC failures of runs that aren't in the experiment config.
my $configRuns = _get_all_config_runs( $experimentConfig );

$logger->info( "Retrieving QC results via $islResultsScript ..." );
# Get the RNA-seq QC results
my $rnaseqQCresults = `$islResultsScript $expAcc 2>&1`;

# Check whether RNA-seq QC results script ran successfully.
if( $? ) {
	$logger->logdie( "Errors encountered running script $islResultsScript\n$rnaseqQCresults" );
}
else {
	$logger->info( "Successfully retrieved QC results." );
}

$logger->info( "Parsing QC results..." );
# Otherwise, what we have should be the table of results for each run in the
# experiment.
my @resultsRows = split /\n/, $rnaseqQCresults;

# Collect all the run accessions found in the QC results so that we can check
# that none are missing afterwards. Also remember failed runs, and runs with
# lower than 70% mapped reads.
$_ = {} for my ( $qcRuns, $passedQC, $failedRuns, $lowMappedReads, $inProgress );

foreach my $row ( @resultsRows ) {

	# Skip the header.
	if( $row =~ /^study/ ) { next; }

	my @splitRow = split /\t/, $row;

	my $runAcc = $splitRow[ 1 ];
	my $qcStatus = $splitRow[ 6 ];

    # Save the run accession.
    $qcRuns->{ $runAcc } = 1;

	# Skip if this run is not in the experiment config.
	unless( $configRuns->{ $runAcc } ) { next; }

	# Add failed run accessions to the hash.
	if( $qcStatus eq "completed" || $qcStatus eq "on_ftp" ) {
        
        $passedQC->{ $runAcc } = 1;

        # Also see if we got less than 70% reads mapped. If so, add them to
        # the hash to save them.
        my $percentMappedReads = $splitRow[ 7 ];

        if( $percentMappedReads < 70 ) {

            $lowMappedReads->{ $runAcc } = $percentMappedReads;
        }
    }
    elsif( $qcStatus eq "irap_single_lib" ) {

        $inProgress->{ $runAcc } = 1;
    }
    else {
		
        $logger->warn( "QC_FAIL: $runAcc failed QC with status: \"$qcStatus\"" );

		$failedRuns->{ $runAcc } = 1;
	}
}

$logger->info( "Successfully parsed QC results." );

$logger->info( "Checking that all runs in experiment config have been QC'ed..." );
# Check that all runs from the XML config were found in the QC results. Die if
# not.
my $runsMissing = 0;

foreach my $runAcc ( keys %{ $configRuns } ) {

    unless( $qcRuns->{ $runAcc } ) {

        $logger->error( "$runAcc was not found in QC results." );
 
        $runsMissing++;
    }
}

if( $runsMissing ) {
    $logger->logdie( "Not all runs in XML config were found in QC results. Cannot continue." );
}

$logger->info( "All runs in XML config have been QC'ed." );

# Check if any runs were in progress, die here if so, as the experiment should
# not have been submitted to ISL.
if( keys %{ $inProgress } ) {

    my $inprogRuns = join "\n", keys %{ $inProgress };

    $logger->logdie(
        "The following runs are still in progress in iRAP single-lib:\n",
        $inprogRuns,
        "\nCannot continue when some runs are still in progress in iRAP single-lib."
    );
}

$logger->info( "Checking mapping quality for runs that passed QC..." );

if( keys %{ $lowMappedReads } ) {

    foreach my $runAcc ( sort keys %{ $lowMappedReads } ) {
        
        $logger->warn( "LOW_MQ: Run ", $runAcc, " has less than 70% reads mapped (", $lowMappedReads->{ $runAcc }, "%)" );
    }
}
else {
    $logger->info( "All runs have >= 70% reads mapped." );
}

# Also check that all QC'ed runs exist in the raw counts matrix.
my $countsMatrixFile = File::Spec->catfile( $atlasProcessingDir, $expAcc . "-raw-counts.tsv.undecorated" );

$logger->info( "Checking that all runs that passed QC exist in counts matrix $countsMatrixFile" );

my %countsMatrixRuns;

open( my $countsFH, "<", $countsMatrixFile ) or $logger->logdie( "Cannot open $countsMatrixFile: $!" );

while( defined( my $line = <$countsFH> ) ) {

    chomp $line;

    my @headers = split "\t", $line;

    # Remove first element (e.g. "Gene ID") as we don't want it.
    shift @headers;

    # Add remaining header (run accessions) to hash.
    %countsMatrixRuns = map { $_ => 1 } @headers;

    # Quit as we only care about the first line of this file.
    last;
}

close $countsFH;

# Collect missing run accessions to report later.
my $missingFromCounts = {};

# Make sure every run that passed QC exists in the counts matrix.
foreach my $runAcc ( keys %{ $passedQC } ) {

    unless( $countsMatrixRuns{ $runAcc } ) {
        $missingFromCounts->{ $runAcc } = 1;
    }
}

if( keys %{ $missingFromCounts } ) {

    my $missingRunString = join "\n", ( keys %{ $missingFromCounts } );

    $logger->logdie( "The following run(s) were not found in the counts matrix:\n$missingRunString" );
}

# If we're still alive, log that all was OK.
$logger->info( "All runs that passed QC were found in the counts matrix." );

my $qcFileName = $expAcc . "-findCRAMFiles-report.tsv";

$logger->info( "Writing QC results to file $qcFileName ..." );

open( my $qcfh, ">", $qcFileName ) or $logger->logdie( "Cannot write to file $qcFileName : $!" );
say $qcfh $rnaseqQCresults;
close $qcfh;

$logger->info( "Successfully written QC results." );

# Report what percentage of runs passed QC.
my $totalRuns = keys %{ $configRuns };
my $totalFailed = keys %{ $failedRuns };
my $totalPassed = $totalRuns - $totalFailed;

my $pctPassed = ( $totalPassed / $totalRuns ) * 100;

$logger->info( "PCT_PASSED: $pctPassed % ($totalPassed/$totalRuns) of the runs passed QC." );

# If there were any failed runs, go through the XML and remove them.
if( keys %{ $failedRuns } ) {
    
	# Remove from config.
	$experimentConfig = _remove_rejected_runs( $experimentConfig, $failedRuns );

	# Re-write config now we've removed the failed runs.
	$logger->info( "Renaming original XML config file to \"$atlasXMLfile.beforeQC\"" );
	
	`mv $atlasXMLfile $atlasXMLfile.beforeQC`;
	
	if( $? ) {
		$logger->logdie( "Could not rename file: $!" );
	}
	
	$logger->info( "Writing new XML config file without assays that failed QC..." );
	$experimentConfig->write_xml( "." );
	$logger->info( "Successfully written new XML config file." );

	# Because the Atlas::AtlasConfig modules write files with ".auto" on the end,
	# rename the new one so that it doesn't.
	$logger->info( "Removing \".auto\" from new XML config filename..." );
	`mv $atlasXMLfile.auto $atlasXMLfile`;
	$logger->info( "Successully finished all QC processing." );

} else {
	$logger->info( "All runs passed QC" );
}

# end.



##############
# Subroutines.

sub _get_all_config_runs {

	my ( $experimentConfig ) = @_;

	my $configRuns = {};

	foreach my $analytics ( @{ $experimentConfig->get_atlas_analytics } ) {

		foreach my $assay ( @{ $analytics->get_assays } ) {

			$configRuns->{ $assay->get_name } = 1;
		}
	}

	return $configRuns;
}


sub _remove_rejected_runs {

	my ( $experimentConfig, $failedRuns ) = @_;

	foreach my $runAcc ( keys %{ $failedRuns } ) {

		$logger->info( "Removing run \"$runAcc\" from XML config..." );

		$experimentConfig->remove_assay( $runAcc );

		$logger->info( "Successfully removed \"$runAcc\"" );
	}

	return $experimentConfig;
<<<<<<< HEAD
}
=======
}

sub _map_info_by_run_acc {

    my ( $runInfo ) = @_;

    my %mappedRunInfo = map { $_->{ "RUN_IDS" } => $_ } @{ $runInfo };

    return \%mappedRunInfo;
}

sub _write_api_results_to_file {

    my ( $expAcc, $runInfo ) = @_;

    my $apiResultsFile = $expAcc . "-rnaseq-api-results.tsv";

    $logger->info( 
        "Writing API results to ",
        $apiResultsFile,
        " ..."
    );

    open my $fh, ">", $apiResultsFile 
        or $logger->logdie( 
        "Cannot open $apiResultsFile for writing: $!"
    );
    
    if( $runInfo ) {
        say $fh Dumper( $runInfo );
    } else {
        say $fh "No results on RNA-seq API";
    }

    close $fh;

    $logger->info(
        "Successfully written API results."
    );
}
>>>>>>> 7e6a1790
<|MERGE_RESOLUTION|>--- conflicted
+++ resolved
@@ -47,22 +47,6 @@
 
 my $atlasSiteConfig = create_atlas_site_config;
 
-# First, check if the experiment is private. If it is, we cannot do QC on it,
-# as no information is available from the RNA-seq API.
-my $privacy = check_privacy_in_ae( $expAcc );
-
-if( $privacy eq "private" ) {
-
-    $logger->info(
-        $expAcc,
-        " is currently private in ArrayExpress. Cannot retrieve info from RNA-seq API to check QC results."
-    );
-    
-    _write_api_results_to_file( $expAcc );
-    
-    exit;
-}
-
 # Path to file listing non-standard experiments. This file contains a list of
 # experiments for which there is no QC information stored in the database, and
 # hence for which the QC process will not work.
@@ -287,7 +271,7 @@
 # If we're still alive, log that all was OK.
 $logger->info( "All runs that passed QC were found in the counts matrix." );
 
-my $qcFileName = $expAcc . "-findCRAMFiles-report.tsv";
+my $qcFileName = $expAcc . "-irap-single-lib-report.tsv";
 
 $logger->info( "Writing QC results to file $qcFileName ..." );
 
@@ -374,47 +358,4 @@
 	}
 
 	return $experimentConfig;
-<<<<<<< HEAD
-}
-=======
-}
-
-sub _map_info_by_run_acc {
-
-    my ( $runInfo ) = @_;
-
-    my %mappedRunInfo = map { $_->{ "RUN_IDS" } => $_ } @{ $runInfo };
-
-    return \%mappedRunInfo;
-}
-
-sub _write_api_results_to_file {
-
-    my ( $expAcc, $runInfo ) = @_;
-
-    my $apiResultsFile = $expAcc . "-rnaseq-api-results.tsv";
-
-    $logger->info( 
-        "Writing API results to ",
-        $apiResultsFile,
-        " ..."
-    );
-
-    open my $fh, ">", $apiResultsFile 
-        or $logger->logdie( 
-        "Cannot open $apiResultsFile for writing: $!"
-    );
-    
-    if( $runInfo ) {
-        say $fh Dumper( $runInfo );
-    } else {
-        say $fh "No results on RNA-seq API";
-    }
-
-    close $fh;
-
-    $logger->info(
-        "Successfully written API results."
-    );
-}
->>>>>>> 7e6a1790
+}